--- conflicted
+++ resolved
@@ -104,8 +104,8 @@
                             //         QuickActionBar::new(buffer_search_bar, workspace)
                             //     });
                             //     toolbar.add_item(quick_action_bar, cx);
-                            //     let diagnostic_editor_controls =
-                            //         cx.add_view(|_| diagnostics2::ToolbarControls::new());
+                            let diagnostic_editor_controls =
+                                cx.build_view(|_| diagnostics::ToolbarControls::new());
                             //     toolbar.add_item(diagnostic_editor_controls, cx);
                             //     let project_search_bar = cx.add_view(|_| ProjectSearchBar::new());
                             //     toolbar.add_item(project_search_bar, cx);
@@ -137,8 +137,8 @@
 
         //     let copilot =
         //         cx.add_view(|cx| copilot_button::CopilotButton::new(app_state.fs.clone(), cx));
-        //     let diagnostic_summary =
-        //         cx.add_view(|cx| diagnostics::items::DiagnosticIndicator::new(workspace, cx));
+        let diagnostic_summary =
+            cx.build_view(|cx| diagnostics::items::DiagnosticIndicator::new(workspace, cx));
         //     let activity_indicator = activity_indicator::ActivityIndicator::new(
         //         workspace,
         //         app_state.languages.clone(),
@@ -431,157 +431,6 @@
     .detach();
 }
 
-<<<<<<< HEAD
-pub fn initialize_workspace(
-    workspace_handle: WeakView<Workspace>,
-    was_deserialized: bool,
-    app_state: Arc<AppState>,
-    cx: AsyncWindowContext,
-) -> Task<Result<()>> {
-    cx.spawn(|mut cx| async move {
-        workspace_handle.update(&mut cx, |workspace, cx| {
-            let workspace_handle = cx.view().clone();
-            cx.subscribe(&workspace_handle, {
-                move |workspace, _, event, cx| {
-                    if let workspace::Event::PaneAdded(pane) = event {
-                        pane.update(cx, |pane, cx| {
-                            pane.toolbar().update(cx, |toolbar, cx| {
-                                // todo!()
-                                //     let breadcrumbs = cx.add_view(|_| Breadcrumbs::new(workspace));
-                                //     toolbar.add_item(breadcrumbs, cx);
-                                //     let buffer_search_bar = cx.add_view(BufferSearchBar::new);
-                                //     toolbar.add_item(buffer_search_bar.clone(), cx);
-                                //     let quick_action_bar = cx.add_view(|_| {
-                                //         QuickActionBar::new(buffer_search_bar, workspace)
-                                //     });
-                                //     toolbar.add_item(quick_action_bar, cx);
-                                let diagnostic_editor_controls =
-                                    cx.build_view(|_| diagnostics::ToolbarControls::new());
-                                //     toolbar.add_item(diagnostic_editor_controls, cx);
-                                //     let project_search_bar = cx.add_view(|_| ProjectSearchBar::new());
-                                //     toolbar.add_item(project_search_bar, cx);
-                                //     let submit_feedback_button =
-                                //         cx.add_view(|_| SubmitFeedbackButton::new());
-                                //     toolbar.add_item(submit_feedback_button, cx);
-                                //     let feedback_info_text = cx.add_view(|_| FeedbackInfoText::new());
-                                //     toolbar.add_item(feedback_info_text, cx);
-                                //     let lsp_log_item =
-                                //         cx.add_view(|_| language_tools::LspLogToolbarItemView::new());
-                                //     toolbar.add_item(lsp_log_item, cx);
-                                //     let syntax_tree_item = cx
-                                //         .add_view(|_| language_tools::SyntaxTreeToolbarItemView::new());
-                                //     toolbar.add_item(syntax_tree_item, cx);
-                            })
-                        });
-                    }
-                }
-            })
-            .detach();
-
-            //     cx.emit(workspace2::Event::PaneAdded(
-            //         workspace.active_pane().clone(),
-            //     ));
-
-            //     let collab_titlebar_item =
-            //         cx.add_view(|cx| CollabTitlebarItem::new(workspace, &workspace_handle, cx));
-            //     workspace.set_titlebar_item(collab_titlebar_item.into_any(), cx);
-
-            //     let copilot =
-            //         cx.add_view(|cx| copilot_button::CopilotButton::new(app_state.fs.clone(), cx));
-            let diagnostic_summary =
-                cx.build_view(|cx| diagnostics::items::DiagnosticIndicator::new(workspace, cx));
-            //     let activity_indicator = activity_indicator::ActivityIndicator::new(
-            //         workspace,
-            //         app_state.languages.clone(),
-            //         cx,
-            //     );
-            //     let active_buffer_language =
-            //         cx.add_view(|_| language_selector::ActiveBufferLanguage::new(workspace));
-            //     let vim_mode_indicator = cx.add_view(|cx| vim::ModeIndicator::new(cx));
-            //     let feedback_button = cx.add_view(|_| {
-            //         feedback::deploy_feedback_button::DeployFeedbackButton::new(workspace)
-            //     });
-            //     let cursor_position = cx.add_view(|_| editor::items::CursorPosition::new());
-            workspace.status_bar().update(cx, |status_bar, cx| {
-                // status_bar.add_left_item(diagnostic_summary, cx);
-                // status_bar.add_left_item(activity_indicator, cx);
-
-                // status_bar.add_right_item(feedback_button, cx);
-                // status_bar.add_right_item(copilot, cx);
-                // status_bar.add_right_item(active_buffer_language, cx);
-                // status_bar.add_right_item(vim_mode_indicator, cx);
-                // status_bar.add_right_item(cursor_position, cx);
-            });
-
-            //     auto_update::notify_of_any_new_update(cx.weak_handle(), cx);
-
-            //     vim::observe_keystrokes(cx);
-
-            //     cx.on_window_should_close(|workspace, cx| {
-            //         if let Some(task) = workspace.close(&Default::default(), cx) {
-            //             task.detach_and_log_err(cx);
-            //         }
-            //         false
-            //     });
-        })?;
-
-        let project_panel = ProjectPanel::load(workspace_handle.clone(), cx.clone());
-        // let terminal_panel = TerminalPanel::load(workspace_handle.clone(), cx.clone());
-        // let assistant_panel = AssistantPanel::load(workspace_handle.clone(), cx.clone());
-        // let channels_panel =
-        //     collab_ui::collab_panel::CollabPanel::load(workspace_handle.clone(), cx.clone());
-        // let chat_panel =
-        //     collab_ui::chat_panel::ChatPanel::load(workspace_handle.clone(), cx.clone());
-        // let notification_panel = collab_ui::notification_panel::NotificationPanel::load(
-        //     workspace_handle.clone(),
-        //     cx.clone(),
-        // );
-        let (
-            project_panel,
-            //     terminal_panel,
-            //     assistant_panel,
-            //     channels_panel,
-            //     chat_panel,
-            //     notification_panel,
-        ) = futures::try_join!(
-            project_panel,
-            //     terminal_panel,
-            //     assistant_panel,
-            //     channels_panel,
-            //     chat_panel,
-            //     notification_panel,
-        )?;
-
-        workspace_handle.update(&mut cx, |workspace, cx| {
-            let project_panel_position = project_panel.position(cx);
-            workspace.add_panel(project_panel, cx);
-            //     workspace.add_panel(terminal_panel, cx);
-            //     workspace.add_panel(assistant_panel, cx);
-            //     workspace.add_panel(channels_panel, cx);
-            //     workspace.add_panel(chat_panel, cx);
-            //     workspace.add_panel(notification_panel, cx);
-
-            //     if !was_deserialized
-            //         && workspace
-            //             .project()
-            //             .read(cx)
-            //             .visible_worktrees(cx)
-            //             .any(|tree| {
-            //                 tree.read(cx)
-            //                     .root_entry()
-            //                     .map_or(false, |entry| entry.is_dir())
-            //             })
-            //     {
-            workspace.toggle_dock(project_panel_position, cx);
-            //     }
-            // cx.focus_self();
-        })?;
-        Ok(())
-    })
-}
-
-=======
->>>>>>> 8837045a
 fn about(_: &mut Workspace, _: &About, cx: &mut gpui::ViewContext<Workspace>) {
     let app_name = cx.global::<ReleaseChannel>().display_name();
     let version = env!("CARGO_PKG_VERSION");
