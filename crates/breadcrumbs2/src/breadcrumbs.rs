--- conflicted
+++ resolved
@@ -30,13 +30,7 @@
 impl EventEmitter<ToolbarItemEvent> for Breadcrumbs {}
 
 impl Render for Breadcrumbs {
-<<<<<<< HEAD
-    type Output = Div;
-
-    fn render(&mut self, cx: &mut ViewContext<Self>) -> Self::Output {
-=======
     fn render(&mut self, cx: &mut ViewContext<Self>) -> impl Element {
->>>>>>> 81b03d37
         let element = h_stack().text_ui();
         let Some(active_item) = self.active_item.as_ref() else {
             return element;
