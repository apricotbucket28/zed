--- conflicted
+++ resolved
@@ -87,11 +87,7 @@
 }
 
 trait ElementObject<V> {
-<<<<<<< HEAD
     fn element_id(&self) -> Option<ElementId>;
-    fn initialize(&mut self, view_state: &mut V, cx: &mut ViewContext<V>);
-=======
->>>>>>> 8837045a
     fn layout(&mut self, view_state: &mut V, cx: &mut ViewContext<V>) -> LayoutId;
     fn paint(&mut self, view_state: &mut V, cx: &mut ViewContext<V>);
     fn measure(
@@ -149,28 +145,10 @@
     E: Element<V>,
     E::ElementState: 'static,
 {
-<<<<<<< HEAD
     fn element_id(&self) -> Option<ElementId> {
         self.element.element_id()
     }
 
-    fn initialize(&mut self, view_state: &mut V, cx: &mut ViewContext<V>) {
-        let frame_state = if let Some(id) = self.element.element_id() {
-            cx.with_element_state(id, |element_state, cx| {
-                let element_state = self.element.initialize(view_state, element_state, cx);
-                ((), element_state)
-            });
-            None
-        } else {
-            let frame_state = self.element.initialize(view_state, None, cx);
-            Some(frame_state)
-        };
-
-        self.phase = ElementRenderPhase::Initialized { frame_state };
-    }
-
-=======
->>>>>>> 8837045a
     fn layout(&mut self, state: &mut V, cx: &mut ViewContext<V>) -> LayoutId {
         let (layout_id, frame_state) = match mem::take(&mut self.phase) {
             ElementRenderPhase::Start => {
@@ -293,17 +271,10 @@
         AnyElement(Box::new(RenderedElement::new(element)))
     }
 
-<<<<<<< HEAD
     pub fn element_id(&self) -> Option<ElementId> {
         self.0.element_id()
     }
 
-    pub fn initialize(&mut self, view_state: &mut V, cx: &mut ViewContext<V>) {
-        self.0.initialize(view_state, cx);
-    }
-
-=======
->>>>>>> 8837045a
     pub fn layout(&mut self, view_state: &mut V, cx: &mut ViewContext<V>) -> LayoutId {
         self.0.layout(view_state, cx)
     }
