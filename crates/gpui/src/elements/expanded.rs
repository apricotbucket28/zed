use std::ops::Range;

use crate::{
    geometry::{rect::RectF, vector::Vector2F},
<<<<<<< HEAD
    json, AnyElement, Element, LayoutContext, PaintContext, SizeConstraint, ViewContext,
=======
    json, AnyElement, Element, SizeConstraint, ViewContext,
>>>>>>> c3a3543e
};
use serde_json::json;

pub struct Expanded<V> {
    child: AnyElement<V>,
    full_width: bool,
    full_height: bool,
}

impl<V: 'static> Expanded<V> {
    pub fn new(child: impl Element<V>) -> Self {
        Self {
            child: child.into_any(),
            full_width: true,
            full_height: true,
        }
    }

    pub fn full_width(mut self) -> Self {
        self.full_width = true;
        self.full_height = false;
        self
    }

    pub fn full_height(mut self) -> Self {
        self.full_width = false;
        self.full_height = true;
        self
    }
}

impl<V: 'static> Element<V> for Expanded<V> {
    type LayoutState = ();
    type PaintState = ();

    fn layout(
        &mut self,
        mut constraint: SizeConstraint,
        view: &mut V,
        cx: &mut ViewContext<V>,
    ) -> (Vector2F, Self::LayoutState) {
        if self.full_width {
            constraint.min.set_x(constraint.max.x());
        }
        if self.full_height {
            constraint.min.set_y(constraint.max.y());
        }
        let size = self.child.layout(constraint, view, cx);
        (size, ())
    }

    fn paint(
        &mut self,
        bounds: RectF,
        visible_bounds: RectF,
        _: &mut Self::LayoutState,
        view: &mut V,
        cx: &mut ViewContext<V>,
    ) -> Self::PaintState {
        self.child.paint(bounds.origin(), visible_bounds, view, cx);
    }

    fn rect_for_text_range(
        &self,
        range_utf16: Range<usize>,
        _: RectF,
        _: RectF,
        _: &Self::LayoutState,
        _: &Self::PaintState,
        view: &V,
        cx: &ViewContext<V>,
    ) -> Option<RectF> {
        self.child.rect_for_text_range(range_utf16, view, cx)
    }

    fn debug(
        &self,
        _: RectF,
        _: &Self::LayoutState,
        _: &Self::PaintState,
        view: &V,
        cx: &ViewContext<V>,
    ) -> json::Value {
        json!({
            "type": "Expanded",
            "full_width": self.full_width,
            "full_height": self.full_height,
            "child": self.child.debug(view, cx)
        })
    }
}<|MERGE_RESOLUTION|>--- conflicted
+++ resolved
@@ -2,11 +2,7 @@
 
 use crate::{
     geometry::{rect::RectF, vector::Vector2F},
-<<<<<<< HEAD
-    json, AnyElement, Element, LayoutContext, PaintContext, SizeConstraint, ViewContext,
-=======
     json, AnyElement, Element, SizeConstraint, ViewContext,
->>>>>>> c3a3543e
 };
 use serde_json::json;
 
