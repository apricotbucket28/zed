use super::{
    AnyElement, ContainerStyle, Element, Flex, KeystrokeLabel, MouseEventHandler, Overlay,
    OverlayFitMode, ParentElement, Text,
};
use crate::{
    fonts::TextStyle,
    geometry::{rect::RectF, vector::Vector2F},
    json::json,
<<<<<<< HEAD
    Action, Axis, ElementStateHandle, LayoutContext, PaintContext, SizeConstraint, Task, TypeTag,
    ViewContext,
=======
    Action, Axis, ElementStateHandle, SizeConstraint, Task, TypeTag, ViewContext,
>>>>>>> c3a3543e
};
use schemars::JsonSchema;
use serde::Deserialize;
use std::{
    borrow::Cow,
    cell::{Cell, RefCell},
    ops::Range,
    rc::Rc,
    time::Duration,
};
use util::ResultExt;

const DEBOUNCE_TIMEOUT: Duration = Duration::from_millis(500);

pub struct Tooltip<V> {
    child: AnyElement<V>,
    tooltip: Option<AnyElement<V>>,
    _state: ElementStateHandle<Rc<TooltipState>>,
}

#[derive(Default)]
struct TooltipState {
    visible: Cell<bool>,
    position: Cell<Vector2F>,
    debounce: RefCell<Option<Task<()>>>,
}

#[derive(Clone, Deserialize, Default, JsonSchema)]
pub struct TooltipStyle {
    #[serde(flatten)]
    pub container: ContainerStyle,
    pub text: TextStyle,
    keystroke: KeystrokeStyle,
    pub max_text_width: Option<f32>,
}

#[derive(Clone, Deserialize, Default, JsonSchema)]
pub struct KeystrokeStyle {
    #[serde(flatten)]
    container: ContainerStyle,
    #[serde(flatten)]
    text: TextStyle,
}

impl<V: 'static> Tooltip<V> {
    pub fn new<Tag: 'static>(
        id: usize,
        text: impl Into<Cow<'static, str>>,
        action: Option<Box<dyn Action>>,
        style: TooltipStyle,
        child: AnyElement<V>,
        cx: &mut ViewContext<V>,
    ) -> Self {
        Self::new_dynamic(TypeTag::new::<Tag>(), id, text, action, style, child, cx)
    }

    pub fn new_dynamic(
        mut tag: TypeTag,
        id: usize,
        text: impl Into<Cow<'static, str>>,
        action: Option<Box<dyn Action>>,
        style: TooltipStyle,
        child: AnyElement<V>,
        cx: &mut ViewContext<V>,
    ) -> Self {
        tag = tag.compose(TypeTag::new::<Self>());

        let focused_view_id = cx.focused_view_id();

        let state_handle = cx.default_element_state_dynamic::<Rc<TooltipState>>(tag, id);
        let state = state_handle.read(cx).clone();
        let text = text.into();

        let tooltip = if state.visible.get() {
            let mut collapsed_tooltip = Self::render_tooltip(
                focused_view_id,
                text.clone(),
                style.clone(),
                action.as_ref().map(|a| a.boxed_clone()),
                true,
            );
            Some(
                Overlay::new(
                    Self::render_tooltip(focused_view_id, text, style, action, false)
                        .constrained()
                        .dynamically(move |constraint, view, cx| {
                            SizeConstraint::strict_along(
                                Axis::Vertical,
                                collapsed_tooltip.layout(constraint, view, cx).0.y(),
                            )
                        }),
                )
                .with_fit_mode(OverlayFitMode::SwitchAnchor)
                .with_anchor_position(state.position.get())
                .into_any(),
            )
        } else {
            None
        };
        let child = MouseEventHandler::new_dynamic(tag, id, cx, |_, _| child)
            .on_hover(move |e, _, cx| {
                let position = e.position;
                if e.started {
                    if !state.visible.get() {
                        state.position.set(position);

                        let mut debounce = state.debounce.borrow_mut();
                        if debounce.is_none() {
                            *debounce = Some(cx.spawn({
                                let state = state.clone();
                                |view, mut cx| async move {
                                    cx.background().timer(DEBOUNCE_TIMEOUT).await;
                                    state.visible.set(true);
                                    view.update(&mut cx, |_, cx| cx.notify()).log_err();
                                }
                            }));
                        }
                    }
                } else {
                    state.visible.set(false);
                    state.debounce.take();
                    cx.notify();
                }
            })
            .into_any();
        Self {
            child,
            tooltip,
            _state: state_handle,
        }
    }

    pub fn render_tooltip(
        focused_view_id: Option<usize>,
        text: impl Into<Cow<'static, str>>,
        style: TooltipStyle,
        action: Option<Box<dyn Action>>,
        measure: bool,
    ) -> impl Element<V> {
        Flex::row()
            .with_child({
                let text = if let Some(max_text_width) = style.max_text_width {
                    Text::new(text, style.text)
                        .constrained()
                        .with_max_width(max_text_width)
                } else {
                    Text::new(text, style.text).constrained()
                };

                if measure {
                    text.flex(1., false).into_any()
                } else {
                    text.flex(1., false).aligned().into_any()
                }
            })
            .with_children(action.and_then(|action| {
                let keystroke_label = KeystrokeLabel::new(
                    focused_view_id?,
                    action,
                    style.keystroke.container,
                    style.keystroke.text,
                );
                if measure {
                    Some(keystroke_label.into_any())
                } else {
                    Some(keystroke_label.aligned().into_any())
                }
            }))
            .contained()
            .with_style(style.container)
    }
}

impl<V: 'static> Element<V> for Tooltip<V> {
    type LayoutState = ();
    type PaintState = ();

    fn layout(
        &mut self,
        constraint: SizeConstraint,
        view: &mut V,
        cx: &mut ViewContext<V>,
    ) -> (Vector2F, Self::LayoutState) {
        let size = self.child.layout(constraint, view, cx);
        if let Some(tooltip) = self.tooltip.as_mut() {
            tooltip.layout(
                SizeConstraint::new(Vector2F::zero(), cx.window_size()),
                view,
                cx,
            );
        }
        (size, ())
    }

    fn paint(
        &mut self,
        bounds: RectF,
        visible_bounds: RectF,
        _: &mut Self::LayoutState,
        view: &mut V,
        cx: &mut ViewContext<V>,
    ) {
        self.child.paint(bounds.origin(), visible_bounds, view, cx);
        if let Some(tooltip) = self.tooltip.as_mut() {
            tooltip.paint(bounds.origin(), visible_bounds, view, cx);
        }
    }

    fn rect_for_text_range(
        &self,
        range: Range<usize>,
        _: RectF,
        _: RectF,
        _: &Self::LayoutState,
        _: &Self::PaintState,
        view: &V,
        cx: &ViewContext<V>,
    ) -> Option<RectF> {
        self.child.rect_for_text_range(range, view, cx)
    }

    fn debug(
        &self,
        _: RectF,
        _: &Self::LayoutState,
        _: &Self::PaintState,
        view: &V,
        cx: &ViewContext<V>,
    ) -> serde_json::Value {
        json!({
            "child": self.child.debug(view, cx),
            "tooltip": self.tooltip.as_ref().map(|t| t.debug(view, cx)),
        })
    }
}<|MERGE_RESOLUTION|>--- conflicted
+++ resolved
@@ -6,12 +6,7 @@
     fonts::TextStyle,
     geometry::{rect::RectF, vector::Vector2F},
     json::json,
-<<<<<<< HEAD
-    Action, Axis, ElementStateHandle, LayoutContext, PaintContext, SizeConstraint, Task, TypeTag,
-    ViewContext,
-=======
     Action, Axis, ElementStateHandle, SizeConstraint, Task, TypeTag, ViewContext,
->>>>>>> c3a3543e
 };
 use schemars::JsonSchema;
 use serde::Deserialize;
