--- conflicted
+++ resolved
@@ -270,19 +270,13 @@
 
 message Buffer {
     uint64 id = 1;
-<<<<<<< HEAD
-    string content = 2;
-    repeated Operation.Edit history = 3;
-    repeated SelectionSet selections = 4;
-    repeated Diagnostic diagnostics = 5;
-=======
     string visible_text = 2;
     string deleted_text = 3;
     repeated BufferFragment fragments = 4;
     repeated UndoMapEntry undo_map = 5;
     repeated VectorClockEntry version = 6;
     repeated SelectionSet selections = 7;
-    repeated DiagnosticSet diagnostic_sets = 8;
+    repeated Diagnostic diagnostics = 8;
     uint32 lamport_timestamp = 9;
     repeated Operation deferred_operations = 10;
 }
@@ -296,7 +290,6 @@
     bool visible =  6;
     repeated VectorClockEntry deletions = 7;
     repeated VectorClockEntry max_undos = 8;
->>>>>>> 4b22e49c
 }
 
 message SelectionSet {
@@ -355,12 +348,7 @@
         Edit edit = 1;
         Undo undo = 2;
         UpdateSelections update_selections = 3;
-<<<<<<< HEAD
-        RemoveSelections remove_selections = 4;
-        UpdateDiagnostics update_diagnostics = 5;
-=======
-        UpdateDiagnosticSet update_diagnostic_set = 4;
->>>>>>> 4b22e49c
+        UpdateDiagnostics update_diagnostics = 4;
     }
 
     message Edit {
